{
  "cells": [
    {
      "cell_type": "markdown",
      "metadata": {
        "colab_type": "text",
        "id": "view-in-github"
      },
      "source": [
        "<a href=\"https://colab.research.google.com/github/WinetraubLab/coregister-xy/blob/main/coregister_xy_2.ipynb\" target=\"_parent\"><img src=\"https://colab.research.google.com/assets/colab-badge.svg\" alt=\"Open In Colab\"/></a>"
      ]
    },
    {
      "cell_type": "markdown",
      "metadata": {
        "id": "nyWsnQAS6ajW"
      },
      "source": [
        "\n",
        "<a href=\"https://github.com/WinetraubLab/coregister-xy/blob/main/coregister_xy_2.ipynb\" target=\"_blank\">\n",
        "  <img src=\"https://img.shields.io/badge/view%20in-GitHub-blue\" alt=\"View in GitHub\"/>\n",
        "</a>\n",
        "\n",
        "# Overview\n",
        "Use this notebook to get alignment information from ImageJ image registration. Print stats for individual barcodes and calculate mapping from angled tissue slice to flat view."
      ]
    },
    {
      "cell_type": "code",
      "execution_count": 1,
      "metadata": {
        "colab": {
          "base_uri": "https://localhost:8080/"
        },
        "id": "RvHRptO-TPsS",
        "outputId": "6d43f089-9b68-4b73-8936-adb6a670df12"
      },
<<<<<<< HEAD
=======
      "execution_count": 4,
>>>>>>> 061170ab
      "outputs": [
        {
          "name": "stdout",
          "output_type": "stream",
          "text": [
            "Mounted at /content/drive\n"
          ]
        }
      ],
      "source": [
        "from google.colab import drive\n",
        "drive.mount('/content/drive')"
      ]
    },
    {
      "cell_type": "code",
      "execution_count": 5,
      "metadata": {
        "id": "QAJZaJhi57wu"
      },
      "outputs": [],
      "source": [
        "# @title Notebook Inputs { display-mode: \"form\" }\n",
        "## @markdown How to use this notebook: [See Instructions]()\n",
        "import numpy as np\n",
        "\n",
        "# @markdown Input Paths:\n",
        "# @markdown Leave either path blank to load a file from local file system.\n",
        "trakem_xml_path = \"/content/drive/Shareddrives/Yolab - Current Projects/_Datasets/2024-09-04 Multiple Barcode Alignment/align3.xml\" # @param {type:\"string\"}\n",
        "fluorescent_patch_number = 8 # @param {type:\"integer\"}\n",
        "# @markdown For the alignment of multiple templates to one fluorescent image, specify the patch numbers of each template in the TrakEM stack.\n",
        "# template_patch_1 = 11 # @param {type:\"integer\"}\n",
        "# template_patch_2 = 14 # @param {type:\"integer\"}\n",
        "# template_patch_3 = 17 # @param {type:\"integer\"}\n",
        "\n",
        "# @markdown Enter template patch IDs in order, separated by commas. Example: 11, 14, 17\n",
        "template_patch_list = \"11, 14, 17\" # @param {type:\"string\"}\n",
        "\n",
        "# @markdown Z-depth of each template, in um. Enter as a comma-separated list. Example: 50, 52, 54\n",
        "template_z_list = \"68, 52, 56\" # @param {type:\"string\"}\n",
        "\n",
        "# @markdown Real (x,y) locations of photobleach barcode centers, as specified by script used to photobleach. Enter in format: (1000,0), (0, 1000), (0,0)\n",
        "real_centers = [0,1000], [1000, 1000], [0, 0] # @param\n",
        "\n",
        "real_centers = np.array(real_centers)\n",
        "real_centers = np.column_stack((real_centers, np.zeros(real_centers.shape[0])))\n",
        "\n",
        "template_size = 401\n",
        "um_per_pixel = 2\n",
        "\n",
        "from google.colab import drive\n",
        "from google.colab import files\n",
        "# drive.mount('/content/drive/')\n",
        "\n",
        "assert len(template_patch_list) == len(template_z_list), \"Number of elements in template patch list and template z list must match\"\n",
        "\n",
        "if not trakem_xml_path:\n",
        "  print(\"Upload saved TrakEM project:\")\n",
        "  uploaded = files.upload()\n",
        "  trakem_xml_path = list(uploaded.keys())[0]\n",
        "  trakem_xml_path = os.path.join(os.getcwd(), trakem_xml_path)\n"
      ]
    },
    {
      "cell_type": "code",
<<<<<<< HEAD
      "execution_count": 3,
=======
      "source": [
        "# @title Environment Setup\n",
        "!git clone -b fmp_mapping_fx https://github.com/WinetraubLab/coregister-xy.git\n",
        "%cd coregister-xy\n",
        "\n",
        "# from plane.fit_plane import FitPlane\n",
        "from plane.parse_xml import ParseXML\n",
        "from plane.fit_multi_plane import FitMultiPlane\n",
        "# from plane.fit_plane import FitPlane\n",
        "import matplotlib.pyplot as plt\n",
        "import os\n",
        "from google.colab import files\n",
        "import math\n",
        "\n",
        "%cd .."
      ],
>>>>>>> 061170ab
      "metadata": {
        "colab": {
          "base_uri": "https://localhost:8080/"
        },
        "id": "nwknGqCz9QVO",
        "outputId": "2447657e-062a-45d9-daad-dbb18f132065"
      },
<<<<<<< HEAD
=======
      "execution_count": 2,
>>>>>>> 061170ab
      "outputs": [
        {
          "name": "stdout",
          "output_type": "stream",
          "text": [
            "fatal: destination path 'coregister-xy' already exists and is not an empty directory.\n",
            "/content/coregister-xy\n",
            "/content\n"
          ]
        }
      ],
      "source": [
        "# @title Environment Setup\n",
        "!git clone https://github.com/WinetraubLab/coregister-xy.git\n",
        "%cd coregister-xy\n",
        "\n",
        "# from plane.fit_plane import FitPlane\n",
        "from plane.fit_template import FitTemplate\n",
        "# from plane.fit_plane import FitPlane\n",
        "import matplotlib.pyplot as plt\n",
        "import os\n",
        "from google.colab import files\n",
        "import math\n",
        "\n",
        "%cd .."
      ]
    },
    {
      "cell_type": "code",
      "execution_count": 49,
      "metadata": {
        "colab": {
          "base_uri": "https://localhost:8080/"
        },
        "id": "kCGaqUR4jbjJ",
        "outputId": "e7441e22-8b36-4c1a-8b54-36313e0f34b2"
      },
      "outputs": [
        {
          "name": "stdout",
          "output_type": "stream",
          "text": [
            "Stats for individual barcodes:\n",
            "\n",
            "      Template ID Patch Number  Z (um) Center (x) Center (y)  Rotation (deg)  \\\n",
            "0             1.0         11.0   68.00     698.93    2920.88            7.28   \n",
            "1             2.0         14.0   52.00    1658.59    3113.83            7.32   \n",
            "2             3.0         17.0   56.00     738.31    1995.97            6.21   \n",
            "Mean                             58.67                                  6.94   \n",
            "StDev                             8.33                                  0.63   \n",
            "\n",
            "       Scaling  Shear magnitude  Shear vector (x)  Shear vector (y)  \n",
            "0         1.96            -0.05             -0.99             -0.10  \n",
            "1         1.87             0.03              0.72              0.70  \n",
            "2         1.92             0.03              0.79             -0.62  \n",
            "Mean      1.92             0.00              0.17             -0.01  \n",
            "StDev     0.04             0.05              1.01              0.66  \n"
          ]
        }
      ],
      "source": [
        "zs = [int(x) for x in template_z_list.split(\",\")]\n",
        "templates = [int(x) for x in template_patch_list.split(\",\")]\n",
<<<<<<< HEAD
        "zs = [float(x) for x in template_z_list.split(\",\")]\n",
        "num_templates = len(templates)\n",
        "\n",
        "ps = []\n",
        "for i in range(0,num_templates):\n",
        "    project = FitTemplate.from_imagej_xml(trakem_xml_path, fluorescent_patch_number, templates[i], None, True)\n",
        "    ps.append(project)\n",
        "\n",
        "projects_data = {\n",
        "    \"Template ID\": [i for i in range(1, num_templates+1)],\n",
        "    \"Patch Number\": [t for t in templates],\n",
        "    \"Z (um)\": [z for z in zs],\n",
        "    \"Center (x)\": [project.tx + template_size/2 for project in ps],\n",
        "    \"Center (y)\": [project.ty + template_size/2 for project in ps],\n",
        "    \"Rotation (deg)\": [project.theta_deg for project in ps],\n",
        "    \"Scaling\": [project.scale for project in ps],\n",
        "    \"Shear magnitude\": [project.shear_magnitude for project in ps],\n",
        "    \"Shear vector (x)\": [project.shear_vector[0] for project in ps],\n",
        "    \"Shear vector (y)\": [project.shear_vector[1] for project in ps]\n",
        "}\n",
        "\n",
        "columns_to_summarize = [\"Z (um)\", \"Rotation (deg)\", \"Scaling\", \"Shear magnitude\", \"Shear vector (x)\", \"Shear vector (y)\"]\n",
        "\n",
        "# Create DataFrame\n",
        "df = pd.DataFrame(projects_data)\n",
        "\n",
        "# Compute mean and standard deviation for selected columns only\n",
        "mean_row = df[columns_to_summarize].mean()\n",
        "std_row = df[columns_to_summarize].std()\n",
        "\n",
        "# Append mean and std as new rows for selected columns only\n",
        "summary_df = df.copy()\n",
        "summary_df.loc['Mean', columns_to_summarize] = mean_row\n",
        "summary_df.loc['StDev', columns_to_summarize] = std_row\n",
        "summary_df = summary_df.round(2)\n",
        "summary_df = summary_df.replace(np.nan, '', regex=True)\n",
        "\n",
        "print(\"Stats for individual barcodes:\\n\")\n",
        "print(summary_df)\n",
        "\n",
        "# convert centers to distance, then append zs on axis\n",
        "centers  = [(project.tx + template_size/2, project.ty + template_size/2) for project in ps]\n",
        "centers = np.array(centers)\n",
        "avgscale = np.mean([project.scale for project in ps])\n",
        "centers = centers * (um_per_pixel / avgscale) # convert fluorescent units from pixels to um\n",
        "centers_z = np.column_stack((centers, zs))"
      ]
    },
    {
      "cell_type": "code",
      "execution_count": 51,
=======
        "fps = []\n",
        "for i in range(0, len(templates)):\n",
        "    fp = ParseXML.from_imagej_xml(trakem_xml_path, fluorescent_patch_number, templates[i], zs[i], None, True)\n",
        "    fps.append(fp)\n",
        "\n",
        "multi_plane = FitMultiPlane.from_aligned_fitplanes(fps, real_centers, template_size, um_per_pixel)"
      ],
      "metadata": {
        "id": "mlj600ZD2ZpP"
      },
      "execution_count": 10,
      "outputs": []
    },
    {
      "cell_type": "code",
      "source": [
        "multi_plane.print_single_plane_stats()"
      ],
>>>>>>> 061170ab
      "metadata": {
        "colab": {
          "base_uri": "https://localhost:8080/"
        },
<<<<<<< HEAD
        "id": "f2y309FTn3Y2",
        "outputId": "a2585870-0004-4e18-ee39-9a6567907745"
      },
=======
        "id": "FwJ0FEVo3Uch",
        "outputId": "fd946e06-2926-42a9-d1aa-8ea496f18903"
      },
      "execution_count": 11,
>>>>>>> 061170ab
      "outputs": [
        {
          "name": "stdout",
          "output_type": "stream",
          "text": [
            "Transformation coefficients:\n",
            "Vector u: [0.9898098141499, -0.20648898705143098, 7.828083447596932e-14]\n",
            "Vector v: [0.04214533755918909, 1.0270001463964253, -3.112916410108851e-14]\n",
            "Vector h: [-850.625131627435, -1980.5578118495184, 1.0000000000002434]\n"
          ]
        }
      ],
      "source": [
        "print(\"Fitplane barcodes, in px:\")\n",
        "c = np.array([(project.tx + multi_plane.template_size/2, project.ty + multi_plane.template_size/2) for project in multi_plane.fitplanes])\n",
        "print(c, \"\\n\")\n",
        "\n",
        "multi_plane.calc_fitplane_centers()\n",
        "\n",
        "print(\"Fitplane barcodes, in um:\")\n",
        "print(multi_plane.fitplane_centers)\n",
        "print()\n",
        "\n",
        "u,v,h = multi_plane.fit_mapping_to_xy()\n",
        "\n",
        "print(\"Transformation coefficients:\")\n",
<<<<<<< HEAD
        "print(\"Vector u:\", [ux, uy, uz])\n",
        "print(\"Vector v:\", [vx, vy, vz])\n",
        "print(\"Vector h:\", [hx, hy, hz])"
=======
        "print(\"Vector u:\", u)\n",
        "print(\"Vector v:\", v)\n",
        "print(\"Vector h:\", h)"
      ],
      "metadata": {
        "colab": {
          "base_uri": "https://localhost:8080/"
        },
        "id": "zRKa2Tbz3Xbo",
        "outputId": "5a8c0ebd-9f18-42a5-a006-e4e21fa0da1a"
      },
      "execution_count": 19,
      "outputs": [
        {
          "output_type": "stream",
          "name": "stdout",
          "text": [
            "Fitplane barcodes, in px:\n",
            "[[ 698.93235169 2920.87604794]\n",
            " [1658.59427735 3113.82599019]\n",
            " [ 738.31430888 1995.96596334]] \n",
            "\n",
            "Fitplane barcodes, in um:\n",
            "[[ 729.56326015 3048.88426882   68.        ]\n",
            " [1731.28264177 3250.290297     52.        ]\n",
            " [ 770.67114278 2083.43973755   56.        ]]\n",
            "\n",
            "Transformation coefficients:\n",
            "Vector u: [ 9.89809814e-01 -2.06488987e-01  7.82808345e-14]\n",
            "Vector v: [ 4.21453376e-02  1.02700015e+00 -3.11291641e-14]\n",
            "Vector h: [-8.50625132e+02 -1.98055781e+03  1.00000000e+00]\n"
          ]
        }
>>>>>>> 061170ab
      ]
    },
    {
      "cell_type": "code",
      "execution_count": 58,
      "metadata": {
        "id": "gTsM3QgZWIqn"
      },
      "outputs": [],
      "source": [
        "def compute_avg_error(a, b):\n",
        "    assert a.shape == b.shape, \"Input arrays must have the same shape\"\n",
        "    if a.shape[1] == 3:\n",
        "        a = a[:, :2]\n",
        "        b = b[:, :2]\n",
        "    return np.mean(np.linalg.norm(a - b, axis=1))\n",
        "\n",
<<<<<<< HEAD
        "u = np.array([ux, uy, uz])\n",
        "v = np.array([vx, vy, vz])\n",
        "h = np.array([hx, hy, hz])\n",
        "\n",
        "projected = project_onto_flat(u,v,h, centers_z)\n",
        "err = compute_avg_error(projected[:,:-1], real_centers[:,:-1])\n",
        "assert round(err) == 0"
      ]
=======
        "projected = []\n",
        "for p in multi_plane.fitplane_centers:\n",
        "    projected.append(multi_plane.get_xyz_from_uv(p))\n",
        "projected = np.array(projected)\n",
        "err = compute_avg_error(projected[:,:-1], multi_plane.real_centers[:,:-1])\n",
        "print(\"Average in-plane (xy) error: \", err)"
      ],
      "metadata": {
        "colab": {
          "base_uri": "https://localhost:8080/"
        },
        "id": "Dc5m-qPq4nz2",
        "outputId": "694789ea-bc18-453b-9326-6b0d1541dcc3"
      },
      "execution_count": 24,
      "outputs": [
        {
          "output_type": "stream",
          "name": "stdout",
          "text": [
            "Average in-plane (xy) error:  6.968115316478089e-11\n"
          ]
        }
      ]
    },
    {
      "cell_type": "markdown",
      "source": [
        "clearly outline:\n",
        "1. center points Cu, Cv in pixels\n",
        "2. physical position in Cx,Cy,Cz in um or mm\n",
        "3. output vector u,v,h\n",
        "\n",
        "4. (Cx Cy Cz) - ( Cu*u+ Cv*v + h ) error\n",
        "- out of plane error\n",
        "- error vector: parallel/perpendicular components\n",
        "\n",
        "Goal: to use this to lay a plane in an empty 3d volume\n",
        "\n",
        "0. individual function merges\n",
        "1. in class fmp: function to map arbitrary point\n",
        "2. see coregister xz fit plane functions + tester"
      ],
      "metadata": {
        "id": "2aslvt09hqbi"
      }
>>>>>>> 061170ab
    },
    {
      "cell_type": "code",
      "execution_count": null,
      "metadata": {
        "id": "vJTVpp4sfovK"
      },
      "outputs": [],
      "source": []
    }
  ],
  "metadata": {
    "colab": {
      "include_colab_link": true,
      "provenance": []
    },
    "kernelspec": {
      "display_name": "Python 3",
      "name": "python3"
    },
    "language_info": {
      "name": "python"
    }
  },
  "nbformat": 4,
  "nbformat_minor": 0
}<|MERGE_RESOLUTION|>--- conflicted
+++ resolved
@@ -1,10 +1,25 @@
 {
+  "nbformat": 4,
+  "nbformat_minor": 0,
+  "metadata": {
+    "colab": {
+      "provenance": [],
+      "include_colab_link": true
+    },
+    "kernelspec": {
+      "name": "python3",
+      "display_name": "Python 3"
+    },
+    "language_info": {
+      "name": "python"
+    }
+  },
   "cells": [
     {
       "cell_type": "markdown",
       "metadata": {
-        "colab_type": "text",
-        "id": "view-in-github"
+        "id": "view-in-github",
+        "colab_type": "text"
       },
       "source": [
         "<a href=\"https://colab.research.google.com/github/WinetraubLab/coregister-xy/blob/main/coregister_xy_2.ipynb\" target=\"_parent\"><img src=\"https://colab.research.google.com/assets/colab-badge.svg\" alt=\"Open In Colab\"/></a>"
@@ -12,9 +27,6 @@
     },
     {
       "cell_type": "markdown",
-      "metadata": {
-        "id": "nyWsnQAS6ajW"
-      },
       "source": [
         "\n",
         "<a href=\"https://github.com/WinetraubLab/coregister-xy/blob/main/coregister_xy_2.ipynb\" target=\"_blank\">\n",
@@ -23,39 +35,38 @@
         "\n",
         "# Overview\n",
         "Use this notebook to get alignment information from ImageJ image registration. Print stats for individual barcodes and calculate mapping from angled tissue slice to flat view."
-      ]
-    },
-    {
-      "cell_type": "code",
-      "execution_count": 1,
+      ],
+      "metadata": {
+        "id": "nyWsnQAS6ajW"
+      }
+    },
+    {
+      "cell_type": "code",
+      "source": [
+        "from google.colab import drive\n",
+        "drive.mount('/content/drive')"
+      ],
       "metadata": {
         "colab": {
           "base_uri": "https://localhost:8080/"
         },
         "id": "RvHRptO-TPsS",
-        "outputId": "6d43f089-9b68-4b73-8936-adb6a670df12"
-      },
-<<<<<<< HEAD
-=======
-      "execution_count": 4,
->>>>>>> 061170ab
+        "outputId": "f6ec9079-1c0f-4272-908b-a9ecdd8e228c"
+      },
+      "execution_count": 1,
       "outputs": [
         {
+          "output_type": "stream",
           "name": "stdout",
-          "output_type": "stream",
           "text": [
             "Mounted at /content/drive\n"
           ]
         }
-      ],
-      "source": [
-        "from google.colab import drive\n",
-        "drive.mount('/content/drive')"
-      ]
-    },
-    {
-      "cell_type": "code",
-      "execution_count": 5,
+      ]
+    },
+    {
+      "cell_type": "code",
+      "execution_count": 48,
       "metadata": {
         "id": "QAJZaJhi57wu"
       },
@@ -104,17 +115,14 @@
     },
     {
       "cell_type": "code",
-<<<<<<< HEAD
-      "execution_count": 3,
-=======
       "source": [
         "# @title Environment Setup\n",
-        "!git clone -b fmp_mapping_fx https://github.com/WinetraubLab/coregister-xy.git\n",
+        "!git clone https://github.com/WinetraubLab/coregister-xy.git\n",
         "%cd coregister-xy\n",
         "\n",
         "# from plane.fit_plane import FitPlane\n",
         "from plane.parse_xml import ParseXML\n",
-        "from plane.fit_multi_plane import FitMultiPlane\n",
+        "# from plane.fit_multi_plane import FitMultiPlane\n",
         "# from plane.fit_plane import FitPlane\n",
         "import matplotlib.pyplot as plt\n",
         "import os\n",
@@ -123,48 +131,87 @@
         "\n",
         "%cd .."
       ],
->>>>>>> 061170ab
       "metadata": {
         "colab": {
           "base_uri": "https://localhost:8080/"
         },
         "id": "nwknGqCz9QVO",
-        "outputId": "2447657e-062a-45d9-daad-dbb18f132065"
-      },
-<<<<<<< HEAD
-=======
-      "execution_count": 2,
->>>>>>> 061170ab
+        "outputId": "41a13fde-1578-4331-c4fe-365068b066e4"
+      },
+      "execution_count": 3,
       "outputs": [
         {
+          "output_type": "stream",
           "name": "stdout",
-          "output_type": "stream",
           "text": [
-            "fatal: destination path 'coregister-xy' already exists and is not an empty directory.\n",
+            "Cloning into 'coregister-xy'...\n",
+            "remote: Enumerating objects: 514, done.\u001b[K\n",
+            "remote: Counting objects: 100% (118/118), done.\u001b[K\n",
+            "remote: Compressing objects: 100% (61/61), done.\u001b[K\n",
+            "remote: Total 514 (delta 84), reused 76 (delta 57), pack-reused 396 (from 1)\u001b[K\n",
+            "Receiving objects: 100% (514/514), 1.04 MiB | 3.22 MiB/s, done.\n",
+            "Resolving deltas: 100% (299/299), done.\n",
             "/content/coregister-xy\n",
             "/content\n"
           ]
         }
-      ],
-      "source": [
-        "# @title Environment Setup\n",
-        "!git clone https://github.com/WinetraubLab/coregister-xy.git\n",
-        "%cd coregister-xy\n",
-        "\n",
-        "# from plane.fit_plane import FitPlane\n",
-        "from plane.fit_template import FitTemplate\n",
-        "# from plane.fit_plane import FitPlane\n",
-        "import matplotlib.pyplot as plt\n",
-        "import os\n",
-        "from google.colab import files\n",
-        "import math\n",
-        "\n",
-        "%cd .."
-      ]
-    },
-    {
-      "cell_type": "code",
-      "execution_count": 49,
+      ]
+    },
+    {
+      "cell_type": "code",
+      "source": [
+        "import pandas as pd\n",
+        "\n",
+        "# @title Compute Physical Transform Parameters, relative to image origin\n",
+        "ps = []\n",
+        "templates = [int(x) for x in template_patch_list.split(\",\")]\n",
+        "zs = [float(x) for x in template_z_list.split(\",\")]\n",
+        "num_templates = len(templates)\n",
+        "\n",
+        "ps = []\n",
+        "for i in range(0,num_templates):\n",
+        "    project = ParseXML.from_imagej_xml(trakem_xml_path, fluorescent_patch_number, templates[i], None, True)\n",
+        "    ps.append(project)\n",
+        "\n",
+        "projects_data = {\n",
+        "    \"Template ID\": [i for i in range(1, num_templates+1)],\n",
+        "    \"Patch Number\": [t for t in templates],\n",
+        "    \"Z (um)\": [z for z in zs],\n",
+        "    \"Center (x)\": [project.tx + template_size/2 for project in ps],\n",
+        "    \"Center (y)\": [project.ty + template_size/2 for project in ps],\n",
+        "    \"Rotation (deg)\": [project.theta_deg for project in ps],\n",
+        "    \"Scaling\": [project.scale for project in ps],\n",
+        "    \"Shear magnitude\": [project.shear_magnitude for project in ps],\n",
+        "    \"Shear vector (x)\": [project.shear_vector[0] for project in ps],\n",
+        "    \"Shear vector (y)\": [project.shear_vector[1] for project in ps]\n",
+        "}\n",
+        "\n",
+        "columns_to_summarize = [\"Z (um)\", \"Rotation (deg)\", \"Scaling\", \"Shear magnitude\", \"Shear vector (x)\", \"Shear vector (y)\"]\n",
+        "\n",
+        "# Create DataFrame\n",
+        "df = pd.DataFrame(projects_data)\n",
+        "\n",
+        "# Compute mean and standard deviation for selected columns only\n",
+        "mean_row = df[columns_to_summarize].mean()\n",
+        "std_row = df[columns_to_summarize].std()\n",
+        "\n",
+        "# Append mean and std as new rows for selected columns only\n",
+        "summary_df = df.copy()\n",
+        "summary_df.loc['Mean', columns_to_summarize] = mean_row\n",
+        "summary_df.loc['StDev', columns_to_summarize] = std_row\n",
+        "summary_df = summary_df.round(2)\n",
+        "summary_df = summary_df.replace(np.nan, '', regex=True)\n",
+        "\n",
+        "print(\"Stats for individual barcodes:\\n\")\n",
+        "print(summary_df)\n",
+        "\n",
+        "# convert centers to distance, then append zs on axis\n",
+        "centers  = [(project.tx + template_size/2, project.ty + template_size/2) for project in ps]\n",
+        "centers = np.array(centers)\n",
+        "avgscale = np.mean([project.scale for project in ps])\n",
+        "centers = centers * (um_per_pixel / avgscale) # convert fluorescent units from pixels to um\n",
+        "centers_z = np.column_stack((centers, zs))"
+      ],
       "metadata": {
         "colab": {
           "base_uri": "https://localhost:8080/"
@@ -172,10 +219,11 @@
         "id": "kCGaqUR4jbjJ",
         "outputId": "e7441e22-8b36-4c1a-8b54-36313e0f34b2"
       },
+      "execution_count": 49,
       "outputs": [
         {
+          "output_type": "stream",
           "name": "stdout",
-          "output_type": "stream",
           "text": [
             "Stats for individual barcodes:\n",
             "\n",
@@ -194,100 +242,60 @@
             "StDev     0.04             0.05              1.01              0.66  \n"
           ]
         }
-      ],
-      "source": [
-        "zs = [int(x) for x in template_z_list.split(\",\")]\n",
-        "templates = [int(x) for x in template_patch_list.split(\",\")]\n",
-<<<<<<< HEAD
-        "zs = [float(x) for x in template_z_list.split(\",\")]\n",
-        "num_templates = len(templates)\n",
-        "\n",
-        "ps = []\n",
-        "for i in range(0,num_templates):\n",
-        "    project = FitTemplate.from_imagej_xml(trakem_xml_path, fluorescent_patch_number, templates[i], None, True)\n",
-        "    ps.append(project)\n",
-        "\n",
-        "projects_data = {\n",
-        "    \"Template ID\": [i for i in range(1, num_templates+1)],\n",
-        "    \"Patch Number\": [t for t in templates],\n",
-        "    \"Z (um)\": [z for z in zs],\n",
-        "    \"Center (x)\": [project.tx + template_size/2 for project in ps],\n",
-        "    \"Center (y)\": [project.ty + template_size/2 for project in ps],\n",
-        "    \"Rotation (deg)\": [project.theta_deg for project in ps],\n",
-        "    \"Scaling\": [project.scale for project in ps],\n",
-        "    \"Shear magnitude\": [project.shear_magnitude for project in ps],\n",
-        "    \"Shear vector (x)\": [project.shear_vector[0] for project in ps],\n",
-        "    \"Shear vector (y)\": [project.shear_vector[1] for project in ps]\n",
-        "}\n",
-        "\n",
-        "columns_to_summarize = [\"Z (um)\", \"Rotation (deg)\", \"Scaling\", \"Shear magnitude\", \"Shear vector (x)\", \"Shear vector (y)\"]\n",
-        "\n",
-        "# Create DataFrame\n",
-        "df = pd.DataFrame(projects_data)\n",
-        "\n",
-        "# Compute mean and standard deviation for selected columns only\n",
-        "mean_row = df[columns_to_summarize].mean()\n",
-        "std_row = df[columns_to_summarize].std()\n",
-        "\n",
-        "# Append mean and std as new rows for selected columns only\n",
-        "summary_df = df.copy()\n",
-        "summary_df.loc['Mean', columns_to_summarize] = mean_row\n",
-        "summary_df.loc['StDev', columns_to_summarize] = std_row\n",
-        "summary_df = summary_df.round(2)\n",
-        "summary_df = summary_df.replace(np.nan, '', regex=True)\n",
-        "\n",
-        "print(\"Stats for individual barcodes:\\n\")\n",
-        "print(summary_df)\n",
-        "\n",
-        "# convert centers to distance, then append zs on axis\n",
-        "centers  = [(project.tx + template_size/2, project.ty + template_size/2) for project in ps]\n",
-        "centers = np.array(centers)\n",
-        "avgscale = np.mean([project.scale for project in ps])\n",
-        "centers = centers * (um_per_pixel / avgscale) # convert fluorescent units from pixels to um\n",
-        "centers_z = np.column_stack((centers, zs))"
-      ]
-    },
-    {
-      "cell_type": "code",
-      "execution_count": 51,
-=======
-        "fps = []\n",
-        "for i in range(0, len(templates)):\n",
-        "    fp = ParseXML.from_imagej_xml(trakem_xml_path, fluorescent_patch_number, templates[i], zs[i], None, True)\n",
-        "    fps.append(fp)\n",
-        "\n",
-        "multi_plane = FitMultiPlane.from_aligned_fitplanes(fps, real_centers, template_size, um_per_pixel)"
-      ],
-      "metadata": {
-        "id": "mlj600ZD2ZpP"
-      },
-      "execution_count": 10,
-      "outputs": []
-    },
-    {
-      "cell_type": "code",
-      "source": [
-        "multi_plane.print_single_plane_stats()"
-      ],
->>>>>>> 061170ab
+      ]
+    },
+    {
+      "cell_type": "code",
+      "source": [
+        "# UVH mapping\n",
+        "# for a point u,v:\n",
+        "# [x,y,z] = vec_u * u + vec_v * v + vec_h\n",
+        "\n",
+        "u = np.array([x[0] for x in centers_z])\n",
+        "v = np.array([x[1] for x in centers_z])\n",
+        "\n",
+        "x = np.array([x[0] for x in real_centers])\n",
+        "y = np.array([x[1] for x in real_centers])\n",
+        "z = np.ones_like(y)\n",
+        "\n",
+        "# Number of points\n",
+        "n = u.shape[0]\n",
+        "\n",
+        "A = np.zeros((3 * n, 9))\n",
+        "for i in range(n):\n",
+        "    A[3 * i] = [u[i], v[i], 1, 0, 0, 0, 0, 0, 0]      # x equation\n",
+        "    A[3 * i + 1] = [0, 0, 0, u[i], v[i], 1, 0, 0, 0]  # y equation\n",
+        "    A[3 * i + 2] = [0, 0, 0, 0, 0, 0, u[i], v[i], 1]  # z equation\n",
+        "\n",
+        "# Output vector b\n",
+        "b = np.zeros(3 * n)\n",
+        "for i in range(n):\n",
+        "    b[3 * i] = x[i]\n",
+        "    b[3 * i + 1] = y[i]\n",
+        "    b[3 * i + 2] = z[i]\n",
+        "\n",
+        "# Solve using least squares\n",
+        "M, residuals, rank, s = np.linalg.lstsq(A, b, rcond=None) # TODO check that lol\n",
+        "\n",
+        "ux, vx, hx, uy, vy, hy, uz, vz, hz = M\n",
+        "\n",
+        "print(\"Transformation coefficients:\")\n",
+        "print(\"Vector u:\", [ux, uy, uz])\n",
+        "print(\"Vector v:\", [vx, vy, vz])\n",
+        "print(\"Vector h:\", [hx, hy, hz])"
+      ],
       "metadata": {
         "colab": {
           "base_uri": "https://localhost:8080/"
         },
-<<<<<<< HEAD
         "id": "f2y309FTn3Y2",
         "outputId": "a2585870-0004-4e18-ee39-9a6567907745"
       },
-=======
-        "id": "FwJ0FEVo3Uch",
-        "outputId": "fd946e06-2926-42a9-d1aa-8ea496f18903"
-      },
-      "execution_count": 11,
->>>>>>> 061170ab
+      "execution_count": 51,
       "outputs": [
         {
+          "output_type": "stream",
           "name": "stdout",
-          "output_type": "stream",
           "text": [
             "Transformation coefficients:\n",
             "Vector u: [0.9898098141499, -0.20648898705143098, 7.828083447596932e-14]\n",
@@ -295,70 +303,19 @@
             "Vector h: [-850.625131627435, -1980.5578118495184, 1.0000000000002434]\n"
           ]
         }
-      ],
-      "source": [
-        "print(\"Fitplane barcodes, in px:\")\n",
-        "c = np.array([(project.tx + multi_plane.template_size/2, project.ty + multi_plane.template_size/2) for project in multi_plane.fitplanes])\n",
-        "print(c, \"\\n\")\n",
-        "\n",
-        "multi_plane.calc_fitplane_centers()\n",
-        "\n",
-        "print(\"Fitplane barcodes, in um:\")\n",
-        "print(multi_plane.fitplane_centers)\n",
-        "print()\n",
-        "\n",
-        "u,v,h = multi_plane.fit_mapping_to_xy()\n",
-        "\n",
-        "print(\"Transformation coefficients:\")\n",
-<<<<<<< HEAD
-        "print(\"Vector u:\", [ux, uy, uz])\n",
-        "print(\"Vector v:\", [vx, vy, vz])\n",
-        "print(\"Vector h:\", [hx, hy, hz])"
-=======
-        "print(\"Vector u:\", u)\n",
-        "print(\"Vector v:\", v)\n",
-        "print(\"Vector h:\", h)"
-      ],
-      "metadata": {
-        "colab": {
-          "base_uri": "https://localhost:8080/"
-        },
-        "id": "zRKa2Tbz3Xbo",
-        "outputId": "5a8c0ebd-9f18-42a5-a006-e4e21fa0da1a"
-      },
-      "execution_count": 19,
-      "outputs": [
-        {
-          "output_type": "stream",
-          "name": "stdout",
-          "text": [
-            "Fitplane barcodes, in px:\n",
-            "[[ 698.93235169 2920.87604794]\n",
-            " [1658.59427735 3113.82599019]\n",
-            " [ 738.31430888 1995.96596334]] \n",
-            "\n",
-            "Fitplane barcodes, in um:\n",
-            "[[ 729.56326015 3048.88426882   68.        ]\n",
-            " [1731.28264177 3250.290297     52.        ]\n",
-            " [ 770.67114278 2083.43973755   56.        ]]\n",
-            "\n",
-            "Transformation coefficients:\n",
-            "Vector u: [ 9.89809814e-01 -2.06488987e-01  7.82808345e-14]\n",
-            "Vector v: [ 4.21453376e-02  1.02700015e+00 -3.11291641e-14]\n",
-            "Vector h: [-8.50625132e+02 -1.98055781e+03  1.00000000e+00]\n"
-          ]
-        }
->>>>>>> 061170ab
-      ]
-    },
-    {
-      "cell_type": "code",
-      "execution_count": 58,
-      "metadata": {
-        "id": "gTsM3QgZWIqn"
-      },
-      "outputs": [],
-      "source": [
+      ]
+    },
+    {
+      "cell_type": "code",
+      "source": [
+        "def project_onto_flat(u, v, h, points):\n",
+        "    u_coords = points[:, 0]\n",
+        "    v_coords = points[:, 1]\n",
+        "\n",
+        "    # Project each (u, v) pair using the vectors u and v\n",
+        "    projected = np.outer(u_coords, u) + np.outer(v_coords, v) + h\n",
+        "    return projected\n",
+        "\n",
         "def compute_avg_error(a, b):\n",
         "    assert a.shape == b.shape, \"Input arrays must have the same shape\"\n",
         "    if a.shape[1] == 3:\n",
@@ -366,7 +323,6 @@
         "        b = b[:, :2]\n",
         "    return np.mean(np.linalg.norm(a - b, axis=1))\n",
         "\n",
-<<<<<<< HEAD
         "u = np.array([ux, uy, uz])\n",
         "v = np.array([vx, vy, vz])\n",
         "h = np.array([hx, hy, hz])\n",
@@ -374,79 +330,21 @@
         "projected = project_onto_flat(u,v,h, centers_z)\n",
         "err = compute_avg_error(projected[:,:-1], real_centers[:,:-1])\n",
         "assert round(err) == 0"
-      ]
-=======
-        "projected = []\n",
-        "for p in multi_plane.fitplane_centers:\n",
-        "    projected.append(multi_plane.get_xyz_from_uv(p))\n",
-        "projected = np.array(projected)\n",
-        "err = compute_avg_error(projected[:,:-1], multi_plane.real_centers[:,:-1])\n",
-        "print(\"Average in-plane (xy) error: \", err)"
-      ],
-      "metadata": {
-        "colab": {
-          "base_uri": "https://localhost:8080/"
-        },
-        "id": "Dc5m-qPq4nz2",
-        "outputId": "694789ea-bc18-453b-9326-6b0d1541dcc3"
-      },
-      "execution_count": 24,
-      "outputs": [
-        {
-          "output_type": "stream",
-          "name": "stdout",
-          "text": [
-            "Average in-plane (xy) error:  6.968115316478089e-11\n"
-          ]
-        }
-      ]
-    },
-    {
-      "cell_type": "markdown",
-      "source": [
-        "clearly outline:\n",
-        "1. center points Cu, Cv in pixels\n",
-        "2. physical position in Cx,Cy,Cz in um or mm\n",
-        "3. output vector u,v,h\n",
-        "\n",
-        "4. (Cx Cy Cz) - ( Cu*u+ Cv*v + h ) error\n",
-        "- out of plane error\n",
-        "- error vector: parallel/perpendicular components\n",
-        "\n",
-        "Goal: to use this to lay a plane in an empty 3d volume\n",
-        "\n",
-        "0. individual function merges\n",
-        "1. in class fmp: function to map arbitrary point\n",
-        "2. see coregister xz fit plane functions + tester"
-      ],
-      "metadata": {
-        "id": "2aslvt09hqbi"
-      }
->>>>>>> 061170ab
-    },
-    {
-      "cell_type": "code",
+      ],
+      "metadata": {
+        "id": "gTsM3QgZWIqn"
+      },
+      "execution_count": 58,
+      "outputs": []
+    },
+    {
+      "cell_type": "code",
+      "source": [],
+      "metadata": {
+        "id": "K1yhitd1yzdj"
+      },
       "execution_count": null,
-      "metadata": {
-        "id": "vJTVpp4sfovK"
-      },
-      "outputs": [],
-      "source": []
+      "outputs": []
     }
-  ],
-  "metadata": {
-    "colab": {
-      "include_colab_link": true,
-      "provenance": []
-    },
-    "kernelspec": {
-      "display_name": "Python 3",
-      "name": "python3"
-    },
-    "language_info": {
-      "name": "python"
-    }
-  },
-  "nbformat": 4,
-  "nbformat_minor": 0
+  ]
 }