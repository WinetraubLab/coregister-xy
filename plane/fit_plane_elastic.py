--- conflicted
+++ resolved
@@ -172,17 +172,12 @@
         xyz_mm = np.array(xyz_mm)
         if xyz_mm.ndim == 1:
             xyz_mm = xyz_mm[np.newaxis, :]  # Add batch dimension for single point
-<<<<<<< HEAD
+
+        assert(xyz_mm.shape[1] == 3) # Make sure that shape of input is (n, 3)
 
         # Since RBFInterpolator cannot map 3D -> 2D, we lower the dimensions by focusing on in plane vectors
         in_plane_xyz_mm, _ = self._split_vector_to_in_plane_and_out_plane(xyz_mm, output_coordinate_system='plane')
-
         return self.xyz_to_uv_elastic_interpolator(in_plane_xyz_mm)
-=======
-        assert(xyz_mm.shape[1] == 3) # Make sure that shape of input is (n, 3)
-
-        return self.xyz_to_uv_elastic_interpolator(xyz_mm[:, :2])  # Use only x and y for inverse
->>>>>>> 4d26d68c
     
     def image_to_physical(self, cv2_image, x_range_mm=[-1, 1], y_range_mm=[-1, 1], pixel_size_mm=1e-3):
         """
