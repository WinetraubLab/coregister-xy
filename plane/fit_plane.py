import json
import numpy as np
from scipy.optimize import minimize

class FitPlane:
    
    """ Begin constractor methods """
    def __init__(self,u=None,v=None,h=None):
        self.u = np.array(u)
        self.v = np.array(v)
        self.h = np.array(h)

        if u is not None and v is not None and h is not None:
            self._check_u_v_consistency_assumptions()
    
    @classmethod
    def from_template_centers(cls, template_center_positions_uv_pix, template_center_positions_xyz_um, print_inputs = False):
        """
        This function initializes a FitPlane by a list of points for template centers.

        INPUTS:
            template_center_positions_uv_pix: For each photobleach barcode, find the center position in pixels. This is an
                array of these center points [[x1, y1], [x2, y2],..., [xn, yn]] with shape (n,2)
            template_center_positions_xyz_um: An array [[x1, y1, z1],..., [xn, yn, zn]] of shape (n,3) containing points defining the 
                position (in um) of the locations that each of the points in template_center_positions_uv_pix should map to. 
                These points can be obtained from the photobleaching script.
            print_inputs: prints to screen the inputs of the function for debug purposes.
        """
        fp = cls()

        template_center_positions_uv_pix = np.array(template_center_positions_uv_pix)
        template_center_positions_xyz_um = np.array(template_center_positions_xyz_um)

        # Print inputs
        if print_inputs:
            txt = 'FitPlane.from_template_centers('
            txt = txt + json.dumps(template_center_positions_uv_pix.tolist()) + ','
            txt = txt + json.dumps(template_center_positions_xyz_um.tolist()) + ')'
            print(txt)

        # Input check
        if (template_center_positions_uv_pix.shape[0] != template_center_positions_xyz_um.shape[0]):
            raise ValueError("Number of points should be the same between " + 
                "template_center_positions_uv_pix, template_center_positions_xyz_um")
        
        fp._fit_from_templates(
            template_center_positions_uv_pix, 
            template_center_positions_xyz_um)
                
<<<<<<< HEAD
        if fp.u is not None:
=======
        if fp.u:
>>>>>>> 689b5699
            fp._check_u_v_consistency_assumptions()

        return fp
        
    @classmethod
    def from_json(cls, json_str):
        """
        Deserialize a JSON string to a FitPlane object.
        """
        # Parse the JSON string
        data = json.loads(json_str)
        # Create a new FitPlane object using the parsed data
        return cls(
            u=data['u'],
            v=data['v'],
            h=data['h'],
        )
    
    """ End constructor methods """    
    def _fit_from_templates(self, template_center_positions_uv_pix, template_center_positions_xyz_um):
        """
        Calculate a mapping with vectors u, v, h to project points from uv coordinates to xyz physical locations.
        """
<<<<<<< HEAD
        u = np.array([x[0] for x in template_center_positions_uv_pix])
        v = np.array([x[1] for x in template_center_positions_uv_pix])

        x = np.array([x[0] for x in template_center_positions_xyz_um])
        y = np.array([x[1] for x in template_center_positions_xyz_um])
        z = np.array([x[2] for x in template_center_positions_xyz_um])

        # Number of points
        n = u.shape[0]

        A = np.zeros((3 * n, 9))
        for i in range(n):
            A[3 * i] = [u[i], v[i], 1, 0, 0, 0, 0, 0, 0]      # x equation
            A[3 * i + 1] = [0, 0, 0, u[i], v[i], 1, 0, 0, 0]  # y equation
            A[3 * i + 2] = [0, 0, 0, 0, 0, 0, u[i], v[i], 1]  # z equation

        # Output vector b
        b = np.zeros(3 * n)
        for i in range(n):
            b[3 * i] = x[i]
            b[3 * i + 1] = y[i]
            b[3 * i + 2] = z[i]

        # Solve using least squares
        M, residuals, rank, s = np.linalg.lstsq(A, b, rcond=None) 
        ux, vx, hx, uy, vy, hy, uz, vz, hz = M

        self.u = np.array([ux, uy, uz])
        self.v = np.array([vx, vy, vz])
        self.h = np.array([hx, hy, hz])
=======
        pass
>>>>>>> 689b5699
              
    def _check_u_v_consistency_assumptions(self, skip_value_cheks=False):
        """ Check u,v assumptions """
        
        # Skip
        if skip_value_cheks:
            return
    
        # Check u and v are orthogonal and have the same norm
        if not (np.abs(self.u_norm_mm() - self.v_norm_mm())/self.v_norm_mm() < 0.05):
            raise ValueError('u and v should have the same norm')
        if not (np.dot(self.u,self.v)/(self.u_norm_mm()*self.v_norm_mm()) < 0.05):
            raise ValueError('u must be orthogonal to v')
        
        # Check that u vec is more or less in the x-y plane
        min_ratio = 0.15
        slope = abs(self.u[2]) / np.linalg.norm(self.u[:2])
        if not ( slope < min_ratio):
            raise ValueError(
                'Make sure that tissue surface is parallel to x axis. Slope is %.2f (%.0f deg) which is higher than target <%.2f slope'
                % (slope, np.degrees(np.arcsin(slope)),min_ratio))

    def u_norm_mm(self):
        """ Return the size of pixel u in mm """
        return np.linalg.norm(self.u)
    
    def v_norm_mm(self):
        """ Return the size of pixel v in mm """
        return np.linalg.norm(self.v)
    
    def u_direction(self):
        """ Return a unit vector in the direction of u """
        return self.u / self.u_norm_mm()
        
    def v_direction(self):
        """ Return a unit vector in the direction of v """
        return self.v / self.v_norm_mm()
        
    def normal_direction(self):
        """ Return a unit vector in the direction of the normal """
        return np.cross(self.u_direction(), self.v_direction())
        
    def get_plane_equation(self):
        """ Convert u,v,h to a plane equation ax+by+cz-d=0.
        a,b,c are unitless and normalized a^2+b^2+c^2=1 and d has units of mm """
        normal_vec = self.normal_direction()
        a, b, c = normal_vec
        d = -np.dot(normal_vec, self.h)
        
        return a,b,c,d
        
    def get_xyz_from_uv(self, point_pix):
        """ Get the 3D physical coordinates of a specific pixel in the image [u_pix, v_pix] """
        u_pix = point_pix[0]
        v_pix = point_pix[1]
        return (self.u*u_pix + self.v*v_pix + self.h)
    
    def get_uv_from_xyz(self, point_mm):
        """ Get the u,v coordinates on an image from a point in space, if point is outside the plane, return the u,v of the closest point. point_mm is a 3D numpy array or array """
	
        point_mm = np.array(point_mm)        

        # Assuming u is orthogonal to v (as it shuld) for this function to work
        self._check_u_v_consistency_assumptions()
        
        u_hat = self.u_direction()
        u_norm = self.u_norm_mm()
        u_pix = np.dot(point_mm-self.h,u_hat)/u_norm
        
        v_hat = self.v_direction()
        v_norm = self.v_norm_mm()
        v_pix = np.dot(point_mm-self.h,v_hat)/v_norm
        
        return np.array([u_pix, v_pix])
        
    def get_fit_plane_xy_projection(self, min_x_mm=None, max_x_mm=None, min_y_mm=None, max_y_mm=None):
        """ When lookin at the pattern from above, return two points on the fit plane that form a line. 
        The line would go from point1 --> point2 where u value increases.
        
        USAGE:
            pt1, pt2 = get_fit_plane_xy_projection()
            pt1, pt2 = get_fit_plane_xy_projection(min_x_mm = 0, max_x_mm = 10, min_y_mm = 0, max_y_mm = 10)
            
        INPUTS:
            If none of the optional inputs are defined then line will be (u,v): (0,0) --> (c_u,c_v)
            If min_x_mm, max_x_mm are defined pt1[0] = min_x_mm, pt2[0] = max_x_mm. 
            If min_y_mm, max_y_mm are defined pt1[1] = min_y_mm, pt2[1] = max_y_mm. 
            If both sets of x and y are defined, we will use the outmost inclusive set
        OUTPUTS:
            (pt1, pt2) where each pt is [x,y,z]
        """
        # Get the points on the plane that satisfy the x condition
        no_x_limit = min_x_mm is None or max_x_mm is None
        if no_x_limit:
            # No clear user limits
            pt1_u_x = np.inf
            pt2_u_x = -np.inf
        else:
            # We need to find where min_x_mm, max_x_mm are on the plane.
            # To do so, we get the equation ax+by+cz+d=0, and set x to the limits, and z to 0 to find y.
            a,b,c,d = self.get_plane_equation()
            min_x_y_mm = -(d+a*min_x_mm)/b
            max_x_y_mm = -(d+a*max_x_mm)/b
            
            # Find u,v on that plane
            tmp1 = self.get_uv_from_xyz([min_x_mm, min_x_y_mm, 0])
            tmp2 = self.get_uv_from_xyz([max_x_mm, max_x_y_mm, 0])
            pt1_u_x, pt2_u_x = min(tmp1[0],tmp2[0]), max(tmp1[0],tmp2[0])
        
        # Get the points on the plane that satisfy the y condition
        no_y_limit = min_y_mm is None or max_y_mm is None
        if no_y_limit:
            # No clear user limits
            pt1_u_y = np.inf
            pt2_u_y = -np.inf
        else:
            # We need to find where min_y_mm, max_y_mm are on the plane.
            # To do so, we get the equation ax+by+cz+d=0, and set y to the limits, and z to 0 to find x.
            a,b,c,d = self.get_plane_equation()
            min_y_x_mm = -(d+b*min_y_mm)/a
            max_y_x_mm = -(d+b*max_y_mm)/a
            
            # Find u,v on that plane
            tmp1 = self.get_uv_from_xyz([min_y_x_mm, min_y_mm, 0])
            tmp2 = self.get_uv_from_xyz([max_y_x_mm, max_y_mm, 0])
            pt1_u_y, pt2_u_y = min(tmp1[0],tmp2[0]), max(tmp1[0],tmp2[0]) 

        if no_x_limit and no_y_limit:
            # No limits found, use default values 
            pt1_u, pt2_u = min(0, self.recommended_center_pix[0]), max(0, self.recommended_center_pix[0])
        else:        
            # Aggregate all points to find the maximum bounds
            pt1_u = min(pt1_u_x,pt1_u_y)
            pt2_u = max(pt2_u_x,pt2_u_y)
        pt12_v = self.recommended_center_pix[1]
        
        # Figure out u,v on the plane that the points correspond to
        pt1 = self.get_xyz_from_uv([pt1_u, pt12_v])
        pt2 = self.get_xyz_from_uv([pt2_u, pt12_v])
        
        return (pt1[:2],pt2[:2])
        
    def distance_from_origin_mm(self):
        """ Compute a signed distance from origin """
        return np.dot(self.h, self.normal_direction())
    
    def xy_rotation_deg(self):
        """ When looking at the top, what is the angle of the plane on the xy plane """
        dot_product = np.dot(self.u_direction(),np.array([1, 0, 0]))
        xy_angle = np.degrees(np.arccos(dot_product))
        return xy_angle
    
    def tilt_deg(self):
        """ What is the tilt of the plane compared to z axis """
        dot_product = np.dot(self.v_direction(),np.array([0, 0, 1]))
        z_angle = np.degrees(np.arccos(dot_product))
        return z_angle  
        
    def _from_json(self, json_str):
        data = json.loads(json_str)
        self.u=data['u'],
        self.v=data['v'],
        self.h=data['h'],
        self.recommended_center_pix=data['recommended_center_pix']
        
    def to_json(self):
        """
        Serialize the object to a JSON string.
        """
        # Convert the object's dictionary to JSON
        return json.dumps({
            'u': self.u.tolist(),
            'v': self.v.tolist(),
            'h': self.h.tolist(),
            'recommended_center_pix': self.recommended_center_pix.tolist()
            })

    def get_v_line_fit_plane_intercept(self, line_position_mm):
        """ 
        Returns a,b,c that correspond to the equation a*u+b*v+c=0. 
        u,v are in pixels. a^2+b^2=1
        The equation corresponds to where on the image plane intersects a vertical
        line x=line_position_mm.
        """
    
        # Get equation (ax+by+cz+d=0), make a function to generate a point on plane
        [a,b,c,d] = self.get_plane_equation() 
        def gen_point(z):
            # Auxilary function to generate a point on the plane given arbitrary z
            x = line_position_mm
            y = -(a*x+c*z+d)/b 
            z = z 
            return [x,y,z]

        # Using two arbitrary points, form the output equation
        pt1 = self.get_uv_from_xyz(gen_point(0))
        pt2 = self.get_uv_from_xyz(gen_point(1))
        a_out = pt2[1]-pt1[1]
        b_out = pt2[0]-pt1[0]
        c_out = pt2[0]*pt1[1] - pt1[0]*pt2[1]

        # Normalize
        norm = np.sqrt(a_out**2 + b_out**2)
        return (a_out/norm, b_out/norm, c_out/norm)

    def get_h_line_fit_plane_intercept(self, line_position_mm):
        """ 
        Returns a,b,c that correspond to the equation a*u+b*v+c=0. 
        u,v are in pixels. a^2+b^2=1
        The equation corresponds to where on the image plane intersects a horizontal 
        line y=line_position_mm.
        """
    
        # Get equation (ax+by+cz+d=0), make a function to generate a point on plane
        [a,b,c,d] = self.get_plane_equation() 
        def gen_point(z):
            # Auxilary function to generate a point on the plane given arbitrary z
            y = line_position_mm
            x = -(b*y+c*z+d)/a 
            z = z 
            return [x,y,z]

        # Using two arbitrary points, form the output equation
        pt1 = self.get_uv_from_xyz(gen_point(0))
        pt2 = self.get_uv_from_xyz(gen_point(1))
        a_out = pt2[1]-pt1[1]
        b_out = pt2[0]-pt1[0]
        c_out = pt2[0]*pt1[1] - pt1[0]*pt2[1]

        # Normalize
        norm = np.sqrt(a_out**2 + b_out**2)
        return (a_out/norm, b_out/norm, c_out/norm)<|MERGE_RESOLUTION|>--- conflicted
+++ resolved
@@ -47,11 +47,7 @@
             template_center_positions_uv_pix, 
             template_center_positions_xyz_um)
                 
-<<<<<<< HEAD
         if fp.u is not None:
-=======
-        if fp.u:
->>>>>>> 689b5699
             fp._check_u_v_consistency_assumptions()
 
         return fp
@@ -75,7 +71,6 @@
         """
         Calculate a mapping with vectors u, v, h to project points from uv coordinates to xyz physical locations.
         """
-<<<<<<< HEAD
         u = np.array([x[0] for x in template_center_positions_uv_pix])
         v = np.array([x[1] for x in template_center_positions_uv_pix])
 
@@ -106,9 +101,6 @@
         self.u = np.array([ux, uy, uz])
         self.v = np.array([vx, vy, vz])
         self.h = np.array([hx, hy, hz])
-=======
-        pass
->>>>>>> 689b5699
               
     def _check_u_v_consistency_assumptions(self, skip_value_cheks=False):
         """ Check u,v assumptions """
